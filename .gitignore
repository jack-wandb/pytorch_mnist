--- conflicted
+++ resolved
@@ -7,9 +7,5 @@
 # VSCode
 .vscode/
 
-<<<<<<< HEAD
-# env
-=======
 # Env
->>>>>>> 2a5e54aa
 env/